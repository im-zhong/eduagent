--- conflicted
+++ resolved
@@ -6,14 +6,9 @@
 
 Assist educators and learners by automatically generating educational questions from text materials or knowledge bases. It leverages natural language processing (NLP) and modern AI models to create meaningful and context-aware questions.
 
-<<<<<<< HEAD
+
 YunX xyiu.run@gmail.com
 Eon-Flight eon3209036707@gmail.com
 G_shang_hui 271278430@qq.com
 Marisolebxf 835245656@qq.com
-=======
-YunX xyiu.run@gmail.com  
-Eon-Flight eon3209036707@gmail.com  
-G_shang_hui 271278430@qq.com  
-Zhou lz4530_j@163.com
->>>>>>> 8dc51c0a
+Zhou lz4530_j@163.com